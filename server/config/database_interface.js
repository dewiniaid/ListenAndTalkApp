--- conflicted
+++ resolved
@@ -54,7 +54,7 @@
       };
     },
 
-<<<<<<< HEAD
+
     // getTeacherById : function(id){
     //   return {
     //       text: "SELECT * FROM " + TEACHER_TABLE + " WHERE id = $1",
@@ -62,15 +62,6 @@
     //       name: 'teacherId'
     //   };
     // },
-=======
-    getTeacherById : function(id){
-      return {
-          text: "SELECT * FROM " + TEACHER_TABLE + " WHERE id = $1",
-          values: [id],
-          name: 'teacherId'
-      };
-    },
->>>>>>> caa8c910
 
     getAllTeachersQuery : function(){
       return "SELECT * FROM " + TEACHER_TABLE;
