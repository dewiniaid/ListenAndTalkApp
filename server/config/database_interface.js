--- conflicted
+++ resolved
@@ -142,10 +142,6 @@
     getTeachersQuery : function(){
       return "SELECT * from "+ TEACHER_TABLE;
     },
-<<<<<<< HEAD
-
-=======
->>>>>>> 1807237d
 
     getActivityByTeacherEmailQuery : function(email){
       return {
