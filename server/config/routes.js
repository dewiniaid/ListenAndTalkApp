--- conflicted
+++ resolved
@@ -1,11 +1,7 @@
 var students = require("../controllers/students.js");
 var teachers = require("../controllers/teachers.js");
-<<<<<<< HEAD
 var activities = require("../controllers/activities.js");
 
-=======
-var activity = require("../controllers/activity.js");
->>>>>>> 8770f5ff
 module.exports = function(app) {
 
   // ===================
@@ -61,6 +57,8 @@
   });
   app.get('/api/v1/teachers/:id', function(req, res){
     teachers.getTeacherById(req, res);
+  });
+
   app.put('/api/v1/teachers/:id', function(req, res){
     teachers.updateTeacherInfo(req, res);
   });
@@ -74,4 +72,4 @@
   app.get('/api/v1/activities', function(req, res){
     activities.getAllActivities(req, res);
   });
-};+}