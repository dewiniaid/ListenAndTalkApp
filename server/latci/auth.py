"""
Handles authentication and authorization.

Authentication process in brief:

Clients may specify one of the following in requests:
a. A session_id, which corresponds to a row in a database sessions table
b. A id_token, which corresponds to a Google Signin Token

These may be specified as:
* A cookie named SessionID containing the appropriate payload, or
* In the 'auth' field of the JSON payload, e.g.
    auth: { session_id: "payload" }
    or auth: { id_token: "payload" }
* In the HTTP Authorization header as { session_id: "payload" } or { id_token: "payload" }

If we receive a LoginToken, we do the following:
* Authenticate it vs. Google to get an email address, or fail (invalid token)
* Validate the email address against a Staff entry, or fail (unauthorized)
* Check whether the Staff can_login or not, or fail (unauthorized - account disabled)
* Create a new SessionID with relevant expiry.
* Return that cookie back to the client in the 'auth' field in the request.

If we receive a SessionID, we do the following:
* Lookup the SessionID in the database
* Check to see if it's expired
* Return login information
"""
import oauth2client.client
import time
from sqlalchemy import orm
from latci import config
from latci.database import models, Session
<<<<<<< HEAD
=======
import latci.json

>>>>>>> 1dcb09e7
import bottle
import functools
import collections.abc
from latci.api.errors import APIError
<<<<<<< HEAD
import datetime
=======
import http.client

>>>>>>> 1dcb09e7

class RequiresAuthenticationError(APIError):
    name = 'authentication-required'
    text = 'Authentication required.'
    status = http.client.UNAUTHORIZED

    def modify_response(self, response, *, _attrs=None):
        super().modify_response(response)

<<<<<<< HEAD
class FailedAuthenticationError(RequiresAuthenticationError):
    name = 'authentication_failed'
=======
        attrs = {} if _attrs is None else _attrs
        if config.AUTH_REALM and 'realm' not in attrs:
            attrs['realm'] = config.AUTH_REALM

        response.headers['WWW-Authenticate'] = (
            "Bearer " + ", ".join(
                k + '=' + latci.json.dumps(v) for k, v in attrs.items()
            )
        )
        return


class FailedAuthenticationError(RequiresAuthenticationError):
    name = 'authentication-failed'
>>>>>>> 1dcb09e7
    text = 'Authentication failed.'

    def __init__(self, hint=None, *args, **kwargs):
        super().__init__(*args, **kwargs)
        self.hint = hint

    def __json__(self):
        rv = super().__json__()
        if self.hint:
            rv['hint'] = self.hint
        return rv

<<<<<<< HEAD

class ExpiredAuthenticationError(FailedAuthenticationError):
    name = 'authentication_expired'
=======
    def modify_response(self, response):
        return super().modify_response(
            response,
            _attrs={
                'error': 'invalid_token',
                'error_description': self.text
            }
        )


class ExpiredAuthenticationError(FailedAuthenticationError):
    name = 'authentication-expired'
>>>>>>> 1dcb09e7
    text = 'Authentication Expired.'


class UserNotAuthorizedError(FailedAuthenticationError):
<<<<<<< HEAD
    name = 'access_denied'
=======
    name = 'access-denied'
>>>>>>> 1dcb09e7
    text = None
    fmt = "Email address '{email}' is not authorized for this site."


def client_address(req=None):
    """
    Returns the client's IP address.
    :param req: Request object, defaults to bottle.request if None
    :return: IP address as string
    """
    if req is None:
        req = bottle.request

    ips = list(reversed(req.remote_route + [req.environ.get('REMOTE_ADDR')]))
    for ip in ips:
        if ip not in config.AUTH_TRUSTED_PROXIES:
            return ip
    return ips[0]


class AuthSession:
    """
    Handles authentication

    :ivar is_valid: True if this session corresponds to a valid non-guest login.
    :ivar is_guest: True if this session corresponds to a valid guest login.
        This is true if none of the authentication parameters are present, or if the only parameters present
        correspond to a silent failure (e.g. expired session_id)
    :ivar session: Session attached to this result.
    :ivar error: Description of authentication error, if any.
    """
    schema = models.Staff.SchemaClass(only=('email', 'name_first', 'name_last', 'id'))

    def __json__(self):
        rv = {
            'valid': self.is_valid,
            'guest': self.is_guest,
            'staff': None
        }
        if self.staff:
            rv['staff'] = self.staff  # self.schema.dump(self.staff).data
            rv['expires'] = self.expires
        else:
            rv['oauth2-client-id'] = config.OAUTH2_CLIENT_ID
        return rv


    def __init__(self, token=None, db=None):
        """
        Creates a new AuthSession based on provided fields.

        :param token: An id_token from Google Signin or another OAUTH2 provider, or None
        :param db: A database session, or None to create one.
        """
        if db is None:
            db = Session()
        self.db = db
        self.staff = None
        self.is_valid = False
        self.is_guest = True
        self.expires = None
        self.error = None

        if token is not None:
            try:
                staff = self.parse_token(token)
                staff.last_ip = client_address()
                staff.last_visited = datetime.datetime.now()
                db.add(staff)
                db.commit()
                self.staff = self.schema.dump(staff).data
                self.is_valid = True
                self.is_guest = False
                return
            except APIError as ex:
                self.error = ex

    def parse_token(self, token):
        """Assists in validation of id_tokens from Google Signin"""
        idinfo = oauth2client.client.verify_id_token(token, config.OAUTH2_CLIENT_ID)
        if idinfo['aud'] != config.OAUTH2_CLIENT_ID:  # Is the token intended for us as an audience?
            raise FailedAuthenticationError("Unrecognized client ID.")
        if idinfo['iss'] not in config.OAUTH2_ISSUERS:  # Is it from an allowed issuer?
            raise FailedAuthenticationError("Invalid issuer.")
        if config.OAUTH2_DOMAINS and idinfo['hd'] not in config.OAUTH2_DOMAINS:
            raise FailedAuthenticationError("Domain not authorized.")
        exp = idinfo.get('exp', 0)
        if exp < time.time():
            raise ExpiredAuthenticationError("Token is expired.  Please request a new token.")
        self.expires = datetime.datetime.fromtimestamp(exp)
        email = idinfo.get('email')
        if email is None:
            raise FailedAuthenticationError("Email address not available.")
        if not idinfo.get('email_verified', False):
            raise FailedAuthenticationError("A verified email address is required.")
        # If we're still here, Google says they're a valid user.  Let's check the database to see if they exist.
        try:
            query = self.db.query(models.Staff).filter(models.Staff.date_inactive.is_(None))
            if config.OAUTH2_DEBUG_STAFF_ID:
                staff = query.filter(models.Staff.id == config.OAUTH2_DEBUG_STAFF_ID).one()
            else:
                staff = query.filter(models.Staff.email == email).one()
        except orm.exc.NoResultFound:
            raise UserNotAuthorizedError(params={'email': email})
        return staff

    @classmethod
    def from_request(cls, request=None, db=None):
        if request is None:
            request = bottle.request

        if (
                isinstance(request.json, collections.abc.Mapping) and
                isinstance(request.json.get('auth'), collections.abc.Mapping)
        ):
            token = request.json['auth'].get('id_token')
            if token:
                return cls(token=token, db=db)

        auth = bottle.request.get_header('Authorization')
        if auth:
            auth = auth.split(' ', 2)
            if len(auth) == 2:
                if auth[0] in ('Bearer', 'OAuth'):
                    return cls(token=auth[1], db=db)
        return cls()


def auth_wrapper(required=True, keyword=None, attach_json=True, fn=None):
    """
    Creates a wrapper for callables that service requests.

    :param required: True if valid authentication is required.  The underlying function will not be called if
        authentication fails.
    :param keyword: Name of an optional keyword argument containing an AuthSession to pass to the wrapped function
    :param attach_json: If True and the wrapped function returns something dict-like, attach an auth: key to the dict
    :param fn: Optional parameter to avoid decorator syntax.
    :return:
    """
    def wrapper(fn):
        if config.OAUTH2_DEBUG_NOLOGIN:
            return fn

        @functools.wraps(fn)
        def decorator(*args, **kwargs):
            auth = AuthSession.from_request(bottle.request)
            if not auth.is_valid:
                if required:
                    auth.error = RequiresAuthenticationError()
            if auth.error:
                bottle.response.status = 403
                return {
                    'auth': auth.__json__(),
                    'errors': [auth.error]
                }
            # Still here?  Call wrapped function
            rv = fn(*args, **kwargs)
            # Add JSON goodies
            if attach_json and isinstance(rv, dict):
                rv['auth'] = auth
            return rv
        return decorator
    if fn is None:
        return wrapper
    return wrapper(fn)<|MERGE_RESOLUTION|>--- conflicted
+++ resolved
@@ -31,21 +31,15 @@
 from sqlalchemy import orm
 from latci import config
 from latci.database import models, Session
-<<<<<<< HEAD
-=======
 import latci.json
 
->>>>>>> 1dcb09e7
 import bottle
 import functools
 import collections.abc
 from latci.api.errors import APIError
-<<<<<<< HEAD
+import http.client
 import datetime
-=======
-import http.client
-
->>>>>>> 1dcb09e7
+
 
 class RequiresAuthenticationError(APIError):
     name = 'authentication-required'
@@ -55,10 +49,6 @@
     def modify_response(self, response, *, _attrs=None):
         super().modify_response(response)
 
-<<<<<<< HEAD
-class FailedAuthenticationError(RequiresAuthenticationError):
-    name = 'authentication_failed'
-=======
         attrs = {} if _attrs is None else _attrs
         if config.AUTH_REALM and 'realm' not in attrs:
             attrs['realm'] = config.AUTH_REALM
@@ -73,7 +63,6 @@
 
 class FailedAuthenticationError(RequiresAuthenticationError):
     name = 'authentication-failed'
->>>>>>> 1dcb09e7
     text = 'Authentication failed.'
 
     def __init__(self, hint=None, *args, **kwargs):
@@ -86,11 +75,6 @@
             rv['hint'] = self.hint
         return rv
 
-<<<<<<< HEAD
-
-class ExpiredAuthenticationError(FailedAuthenticationError):
-    name = 'authentication_expired'
-=======
     def modify_response(self, response):
         return super().modify_response(
             response,
@@ -103,16 +87,11 @@
 
 class ExpiredAuthenticationError(FailedAuthenticationError):
     name = 'authentication-expired'
->>>>>>> 1dcb09e7
     text = 'Authentication Expired.'
 
 
 class UserNotAuthorizedError(FailedAuthenticationError):
-<<<<<<< HEAD
-    name = 'access_denied'
-=======
     name = 'access-denied'
->>>>>>> 1dcb09e7
     text = None
     fmt = "Email address '{email}' is not authorized for this site."
 
