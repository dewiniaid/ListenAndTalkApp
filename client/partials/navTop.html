--- conflicted
+++ resolved
@@ -16,8 +16,4 @@
       </ul>
     </div>
   </div>
-<<<<<<< HEAD
-</nav>
-=======
-</nav>
->>>>>>> a4e6dffe
+</nav>