--- conflicted
+++ resolved
@@ -4,23 +4,6 @@
       <div class="panel-body">
 
         <h1>Mark Attendance</h1>
-<<<<<<< HEAD
-        <table class="table table-hover">
-        	<tr>
-        		<th>ID</th>
-        		<th>Name</th>
-        		<th>Attendance</th>
-        		<th>Comments</th>
-        	</tr>
-        	<tr ng-repeat="student in students">
-        		<td>{{  }}</td>
-        		<td>{{  }}</td>
-        		<td>{{  }}</td>
-        		<td>{{  }}</td>
-        	</tr>
-		</table>
-=======
-
         <table class="table table-striped">
           <tr>
             <th>ID</th>
@@ -33,7 +16,6 @@
             <th>{{student.name_last}}</th>
           </tr>
         </table>
->>>>>>> a78dc5f8
       </div>
     </div>
 
