<div class="container-fluid">

  <div class="jumbotron">
    <h1>Hello, world!</h1>
    <p>Test API: {{test}}</p>
    <p><a class="btn btn-primary btn-lg" href="#" role="button">Learn more</a></p>
<<<<<<< HEAD
    <button ng-click="logout()">Log out</button>
    <span>Welcome {{ auth.profile.given_name }} {{ auth.profile.family_name }}</span>
=======
>>>>>>> 74ea27e0
  </div>

</div><|MERGE_RESOLUTION|>--- conflicted
+++ resolved
@@ -4,11 +4,6 @@
     <h1>Hello, world!</h1>
     <p>Test API: {{test}}</p>
     <p><a class="btn btn-primary btn-lg" href="#" role="button">Learn more</a></p>
-<<<<<<< HEAD
-    <button ng-click="logout()">Log out</button>
-    <span>Welcome {{ auth.profile.given_name }} {{ auth.profile.family_name }}</span>
-=======
->>>>>>> 74ea27e0
   </div>
 
 </div>