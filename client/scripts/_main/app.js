var app = angular.module('app', ['ui.router', 'mgcrea.ngStrap', 'ngAnimate', 'restangular', 'auth0', 'angular-storage', 'angular-jwt']);

app.config(function($stateProvider, $urlRouterProvider, authProvider, $httpProvider, jwtInterceptorProvider){
  authProvider.init({
    domain: 'listentalk.auth0.com',
    clientID: 'pCGXGZvE7a7aNkEXi0YHS9WEp4Tw9N6Y',
    loginState: 'login'
  });

  jwtInterceptorProvider.tokenGetter = ['store', function(store) {
    // Return the saved token
    return store.get('token');
  }];

  $httpProvider.interceptors.push('jwtInterceptor');

  $stateProvider
  .state('home',{
    url: '/',
    views: {
      "nav_top": {
        controller: 'homeCtrl',
        templateUrl: "partials/navTop.html"
      },
      "main": {
        controller: 'homeCtrl',
        templateUrl: "partials/home.html"
      }
    },
    data: { requiresLogin: true }
  })
  .state('test', {
    url: '/test',
    views: {
      "nav_top": {
        controller: 'homeCtrl',
        templateUrl: "partials/navTop.html"
      },
      "main": {
        controller: 'homeCtrl',
        templateUrl: "partials/test.html"
      }
    }
  })
  .state('about', {
    url: '/about',
    views: {
      "nav_top": {
        controller: 'homeCtrl',
        templateUrl: "partials/navTop.html"
      },
      "main": {
        controller: 'homeCtrl',
        templateUrl: "partials/about.html"
      }
    }
  })
  .state('markAttendance', {
    url: '/markAttendance',
    views: {
      "nav_top": {
        controller: 'homeCtrl',
        templateUrl: "partials/navTop.html"
      },
      "main": {
        controller: 'studentsCtrl',
        templateUrl: "partials/markAttendance.html"
      }
    }
  })
  .state('viewAttendance', {
    url: '/viewAttendance',
    views: {
      "nav_top": {
          controller: 'homeCtrl',
        templateUrl: "partials/navTop.html"
      },
      "main": {
<<<<<<< HEAD
        controller: 'viewAttendanceCtrl',
=======
        controller: 'studentsCtrl',
>>>>>>> a78dc5f8
        templateUrl: "partials/viewAttendance.html"
      }
    }
  })
  .state('settings', {
    url: '/settings',
    views: {
      "nav_top": {
        controller: 'homeCtrl',
        templateUrl: "partials/navTop.html"
      },
      "main": {
        controller: 'homeCtrl',
        templateUrl: "partials/settings.html"
      }
    }
  })
  .state('login', {
    url: '/login',
    views: {
      "main": {
        controller: 'loginCtrl',
        templateUrl: "partials/login.html"
      }
    }
  })
  .state('userinfo', {
    url: '/userinfo',
    views: {
      "nav_top": {
        controller: 'homeCtrl',
        templateUrl: "partials/navTop.html"
      },
      "main": {
        controller: 'homeCtrl',
        templateUrl: "partials/userinfo.html"
      }
    }
  })

  $urlRouterProvider.otherwise('/');

})
.run(function(auth) {
  // This hooks al auth events to check everything as soon as the app starts
  auth.hookEvents();
});



app
.run(function($rootScope, auth, store, jwtHelper, $location) {
  // This events gets triggered on refresh or URL change
  $rootScope.$on('$locationChangeStart', function() {
    var token = store.get('token');
    if (token) {
      if (!jwtHelper.isTokenExpired(token)) {
        if (!auth.isAuthenticated) {
          auth.authenticate(store.get('profile'), token);
        }
      } else {
        // Either show the login page or use the refresh token to get a new idToken
        $location.path('/');
      }
    }
  });
});<|MERGE_RESOLUTION|>--- conflicted
+++ resolved
@@ -76,11 +76,7 @@
         templateUrl: "partials/navTop.html"
       },
       "main": {
-<<<<<<< HEAD
-        controller: 'viewAttendanceCtrl',
-=======
         controller: 'studentsCtrl',
->>>>>>> a78dc5f8
         templateUrl: "partials/viewAttendance.html"
       }
     }
