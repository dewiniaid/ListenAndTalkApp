--- conflicted
+++ resolved
@@ -12,12 +12,8 @@
           // Staff not Found.
           if(!result[0]) {
             auth.signout();
-<<<<<<< HEAD
-            $scope.error = "ID not found.";
-=======
             store.remove('profile');
             store.remove('token');
->>>>>>> 4085feec
           }
           else {
             // Success callback
