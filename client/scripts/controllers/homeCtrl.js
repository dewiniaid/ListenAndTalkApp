--- conflicted
+++ resolved
@@ -1,11 +1,7 @@
 var app = angular.module('app');
 
-<<<<<<< HEAD
-app.controller('homeCtrl', function ($scope, mainFactory, auth, store, $window) {
-=======
 app.controller('homeCtrl', function($scope, mainFactory, auth, store, $window, $state) {
   console.log('test');
->>>>>>> ede35ba7
   $scope.auth = auth;
 	console.log(auth);
 
